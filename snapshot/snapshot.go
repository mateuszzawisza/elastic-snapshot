--- conflicted
+++ resolved
@@ -157,13 +157,9 @@
 	request.pathSettings["repo_name"] = repoName
 	request.pathSettings["bucket_name"] = bucketName
 	request.pathSettings["base_path"] = basePath
-<<<<<<< HEAD
 	request.pathSettings["region"] = region
-	_, err := request.perform()
-=======
-	response, err := request.perform()
-	defer response.Body.Close()
->>>>>>> 7503ccab
+	response, err := request.perform()
+	defer response.Body.Close()
 	if err != nil {
 		body, _ := ioutil.ReadAll(response.Body)
 		log.Panicf("Failed on create repo request. Err: %v, %s", err, string(body))
